--- conflicted
+++ resolved
@@ -276,46 +276,7 @@
    */
   def mapK[G[x] >: F[x], H[_]](
       f: G ~> H
-<<<<<<< HEAD
-  )(implicit G: Applicative[H]): Resource[H, A] = {
-
-    sealed trait Stack[AA]
-    case object Nil extends Stack[A]
-    final case class Frame[AA, BB](head: AA => Resource[G, BB], tail: Stack[BB])
-        extends Stack[AA]
-
-    // Indirection for calling `loop` needed because `loop` must be @tailrec
-    def continue[C](current: Resource[G, C], stack: Stack[C]): Resource[H, A] =
-      loop(current, stack)
-
-    @tailrec
-    def loop[C](current: Resource[G, C], stack: Stack[C]): Resource[H, A] =
-      current.invariant match {
-        case Allocate(resource) =>
-          val mappedK = Allocate(f(resource).map {
-            case (a, r) => (a, r.andThen(u => f(u)))
-          })
-          stack match {
-            case Nil => mappedK
-            case Frame(head, tail) =>
-              mappedK.flatMap(a => continue(head(a), tail))
-          }
-        case Bind(source, fs) =>
-          loop(source, Frame(fs, stack))
-        case Suspend(resource) =>
-          val mappedK = Suspend(f(resource).map(_.mapK(f)))
-          stack match {
-            case Nil => mappedK
-            case Frame(head, tail) =>
-              mappedK.flatMap(a => continue(head(a), tail))
-          }
-      }
-
-    loop(this, Nil)
-  }
-=======
   ): Resource[H, A] = Resource.MapK(this, f)
->>>>>>> 527d25b5
 
   /**
    * Given a `Resource`, possibly built by composing multiple
