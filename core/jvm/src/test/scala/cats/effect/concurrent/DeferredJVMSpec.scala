--- conflicted
+++ resolved
@@ -84,15 +84,9 @@
       val task = for {
         df <- cats.effect.concurrent.Deferred[IO, Unit]
         fb <- get(df).start
-<<<<<<< HEAD
-        _ <- IO((Thread.currentThread().getName must be).equalTo(name))
-        _ <- df.complete(())
-        _ <- IO((Thread.currentThread().getName must be).equalTo(name))
-=======
         _ <- IO(Thread.currentThread().getName mustEqual name)
         _ <- df.complete(())
         _ <- IO(Thread.currentThread().getName mustEqual name)
->>>>>>> cade5446
         _ <- fb.join
       } yield ()
 
@@ -115,11 +109,7 @@
           latch <- Deferred[IO, Unit]
           fb <- (latch.complete(()) *> df.get *> unit.foreverM).start
           _ <- latch.get
-<<<<<<< HEAD
           _ <- cleanupOnError(df.complete(()).timeout(timeout), fb)
-=======
-          _ <- cleanupOnError(timeout(df.complete(()), timeout), fb)
->>>>>>> cade5446
           _ <- fb.cancel
         } yield ()
 
@@ -143,11 +133,7 @@
         latch <- Deferred[IO, Unit]
         fb <- (latch.complete(()) *> d.get *> foreverAsync(0)).start
         _ <- latch.get
-<<<<<<< HEAD
         _ <- cleanupOnError(d.complete(()).timeout(timeout), fb)
-=======
-        _ <- cleanupOnError(timeout(d.complete(()), timeout), fb)
->>>>>>> cade5446
         _ <- fb.cancel
       } yield true
     }
@@ -170,11 +156,7 @@
         latch <- Deferred[IO, Unit]
         fb <- (latch.complete(()) *> d.get *> foreverAsync(0)).start
         _ <- latch.get
-<<<<<<< HEAD
         _ <- cleanupOnError(d.complete(()).timeout(timeout), fb)
-=======
-        _ <- cleanupOnError(timeout(d.complete(()), timeout), fb)
->>>>>>> cade5446
         _ <- fb.cancel
       } yield true
     }
@@ -195,11 +177,7 @@
         latch <- Deferred[IO, Unit]
         fb <- (latch.complete(()) *> d.get *> IO.unit.foreverM).start
         _ <- latch.get
-<<<<<<< HEAD
         _ <- d.complete(()).timeout(15.seconds).guarantee(fb.cancel)
-=======
-        _ <- timeout(d.complete(()), 15.seconds).guarantee(fb.cancel)
->>>>>>> cade5446
       } yield {
         true
       }
@@ -211,28 +189,6 @@
     }
 
     unsafeRunRealistic(execute(100))() must beEqualTo(Some(true))
-  }
-
-<<<<<<< HEAD
-  def unsafeRunRealistic[A](ioa: IO[A])(errors: Throwable => Unit = _.printStackTrace()): Option[A] = {
-    // TODO this code is now in 4 places; should be in 1
-    val executor = Executors.newFixedThreadPool(
-      Runtime.getRuntime().availableProcessors(), { (r: Runnable) =>
-        val t = new Thread(() =>
-=======
-  //TODO remove once we have these as derived combinators again
-  private def timeoutTo[F[_], E, A](fa: F[A], duration: FiniteDuration, fallback: F[A])(
-      implicit F: Temporal[F, E]
-  ): F[A] =
-    F.race(fa, F.sleep(duration)).flatMap {
-      case Left(a) => F.pure(a)
-      case Right(_) => fallback
-    }
-
-  private def timeout[F[_], A](fa: F[A], duration: FiniteDuration)(
-      implicit F: Temporal[F, Throwable]): F[A] = {
-    val timeoutException = F.raiseError[A](new RuntimeException(duration.toString))
-    timeoutTo(fa, duration, timeoutException)
   }
 
   def unsafeRunRealistic[A](ioa: IO[A])(
@@ -241,20 +197,14 @@
     val executor = Executors.newFixedThreadPool(
       Runtime.getRuntime().availableProcessors(),
       { (r: Runnable) =>
-        val t = new Thread({ () =>
->>>>>>> cade5446
+        val t = new Thread(() =>
           try {
             r.run()
           } catch {
             case t: Throwable =>
               t.printStackTrace()
               errors(t)
-          }
-<<<<<<< HEAD
-        )
-=======
-        })
->>>>>>> cade5446
+          })
         t.setDaemon(true)
         t
       }
